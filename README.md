# rulem: AI Assistant Instruction Manager CLI

[![Go Report Card](https://goreportcard.com/badge/github.com/yourusername/rulem)](https://goreportcard.com/report/github.com/yourusername/rulem)
[![GoDoc](https://godoc.org/github.com/yourusername/rulem?status.svg)](https://godoc.org/github.com/yourusername/rulem)

rulem is a command-line tool for managing and organizing rule files on your machine. It provides a robust TUI (Terminal User Interface) for browsing, editing, and moving rule files between different environments and formats with ease.

Built with modern Go and terminal UI frameworks, rulem helps developers maintain consistent AI assistant configurations across multiple tools and environments.

## Table of Contents

- [Features](#features)
- [Installation](#installation)
- [Quick Start](#quick-start)
- [Usage](#usage)
- [Configuration](#configuration)
- [Supported AI Assistants](#supported-ai-assistants)
- [Local Development](#local-development)
- [API Reference](#api-reference)
- [Troubleshooting](#troubleshooting)
- [Contributing](#contributing)
- [License](#license)

## Features

- **🖥️ Modern TUI**: Browse and select instruction files with a modern TUI built with Bubble Tea and Lipgloss
- **🔄 Migration Tools**: Seamlessly migrate files between different AI assistants and formats
- **📋 File Operations**: Copy or symlink files to target locations with intelligent conflict resolution
- **✏️ Editor Integration**: Edit instruction files in your preferred terminal editor with automatic validation
- **✅ Schema Validation**: Validate Markdown files for required structure and schema compliance
- **🛡️ Safety First**: Prevent accidental overwrites with confirmation prompts and dry-run mode
- **📁 Flexible Storage**: Supports default and custom storage locations with secure directory management
- **🔌 Extensible**: Easy to add support for new assistants and formats
- **🧪 Well Tested**: Comprehensive unit tests for all core logic and UI components
- **📊 GitHub Integration**: Fetch rule files directly from GitHub repositories and gists

## Installation

### Via Homebrew (macOS)
```sh
# Replace 'yourusername' with actual GitHub username
brew tap yourusername/rulem
brew install rulem
```

### Via Snap (Linux)
```sh
sudo snap install rulem
```

### Download Binary (Alternative)
Download the latest binary for your platform from [GitHub Releases](https://github.com/yourusername/rulem/releases/latest)

> **Note**: Replace `yourusername` with the actual GitHub username in all URLs above

### Build from Source
If you have Go 1.24+ installed:
```sh
git clone https://github.com/yourusername/rulem.git
cd rulem
go build -o rulem ./cmd/rulem
```

### Verify Installation
```sh
rulem --version
```

<<<<<<< HEAD
### Prerequisites
- (Optional) $EDITOR environment variable set for editing files
=======
## Quick Start

1. **Install** rulem using one of the methods below
2. **Run** the application: `./rulem`
3. **Complete setup** wizard on first run (choose your storage directory)
4. **Start managing** your AI assistant rule files!
>>>>>>> 14039ce4

## Usage

### Basic Usage

```sh
./rulem
```

### Interactive Navigation

- **↑/↓ or j/k**: Navigate the file viewer
- **Enter**: Select menu item or confirm action
- **Space**: Select/deselect files for migration
- **/**: Filter menu items by typing
- **q**: Quit from main menu
- **Esc**: Go back or cancel current operation
- **Ctrl+C**: Force quit

### Main Menu Options

1. **💾 Save rules file**: Save a rules file from current directory to the central rules repository
2. **📄 Import rules (Copy)**: Import a rule file from the central repository to current directory
3. **⬇️ Fetch rules from Github**: Download a new rules file from a GitHub repository or gist
4. **⚙️ Update settings**: Modify your Rulem configuration settings

### Example Workflow

```bash
# 1. Save current directory's rules to repository
./rulem
# Navigate to "💾 Save rules file" and select your rule file

# 2. Switch to a different project
cd /path/to/other/project

# 3. Import rules for a different AI assistant
./rulem
# Navigate to "📄 Import rules (Copy)"
# Select the rule file you want to import
# Choose your target AI assistant (e.g., Cursor, GitHub Copilot)
# Select copy or symlink mode
```

### Advanced Usage

#### Custom Storage Directory

```bash
# Use a custom storage directory
export RULEM_CONFIG_PATH="/custom/path/config.yaml"
./rulem
```

#### Editor Integration

Set your preferred editor:

```bash
export EDITOR="code --wait"  # VS Code
# or
export EDITOR="vim"
# or
export EDITOR="nano"
```

The editor will be used when you need to modify rule files during the migration process.

## Configuration

- Configuration is stored in YAML (default: `~/.config/rulem/config.yaml`)
- Set or update storage locations for rule files
- Supports both default and custom locations for each assistant

## Supported AI Assistants

- GitHub Copilot
- Cursor
- Claude
- Gemini-CLI
- Opencode
- (Easily extensible for more)

## API Reference

### Configuration

rulem stores configuration in YAML format at:
- **Linux/macOS**: `~/.config/rulem/config.yaml`
- **Windows**: `%APPDATA%\rulem\config.yaml`

Example configuration:

```yaml
storage_dir: "/Users/username/.rulem"
version: "1.0"
init_time: 1640995200
```

### Environment Variables

| Variable | Description | Default |
|----------|-------------|---------|
| `RULEM_CONFIG_PATH` | Override default config file path | Platform-specific |
| `EDITOR` | Terminal editor for file editing | `nano` or system default |

### Exit Codes

- `0`: Success
- `1`: General error (setup failed, config error, etc.)

## Troubleshooting

### Common Issues

#### "No configuration found" Error

**Problem**: rulem exits with "no configuration found, first-time setup required"

**Solution**: Run `./rulem` and complete the setup wizard, or manually create a config file.

#### Permission Denied

**Problem**: Unable to create storage directory or access files

**Solution**:
```bash
# Fix permissions on storage directory
chmod 755 ~/.rulem
# Or choose a different storage location in settings
```

#### Terminal Display Issues

**Problem**: TUI doesn't render correctly or shows garbled text

**Solution**:
- Ensure your terminal supports Unicode and 256 colors
- Try a different terminal (iTerm2, Alacritty, etc.)
- Check that `TERM` environment variable is set correctly

#### Editor Not Found

**Problem**: "Editor not found" when trying to edit files

**Solution**:
```bash
# Set your preferred editor
export EDITOR="code --wait"  # VS Code
export EDITOR="vim"          # Vim
export EDITOR="nano"         # Nano
```

### Getting Help

1. **Check logs**: Enable debug logging by setting `RUST_LOG=debug`
2. **View config**: Check `~/.config/rulem/config.yaml` for configuration issues
3. **Test with defaults**: Try running with default settings to isolate problems
4. **Report issues**: [Open an issue](https://github.com/yourusername/rulem/issues) with:
   - Your operating system and terminal
   - rulem version (`./rulem --version`)
   - Steps to reproduce the issue
   - Error messages and logs

### Performance Issues

- **Slow startup**: Check storage directory size and disk performance
- **UI lag**: Ensure terminal window isn't too large (try resizing smaller)
- **Memory usage**: Monitor with `top` or Activity Monitor during operation

## Local Development

This project uses [Taskfile](https://taskfile.dev/) for common development workflows. Taskfile provides a simple, cross-platform way to run build, test, lint, and other commands without Make.

### Prerequisites
- [Go 1.21+](https://go.dev/doc/install)
- [Task](https://taskfile.dev/installation/) (install with `brew install go-task/tap/go-task` or see Taskfile docs)

### Common Commands

All commands below are run from the project root:

| Command                | Description                                 |
|------------------------|---------------------------------------------|
| `task build`           | Build the rulem CLI binary                  |
| `task run`             | Run the CLI interactively                   |
| `task test`            | Run all unit tests                          |
| `task lint`            | Lint the codebase with golangci-lint        |
| `task tidy`            | Clean up go.mod and go.sum                  |
| `task clean`           | Remove built binaries and temp files        |
| `task dev`             | Build, lint, and test in sequence           |

#### Example Workflow

1. Install dependencies: `go mod tidy`
2. Build the CLI: `task build`
3. Run tests: `task test`
4. Lint the code: `task lint`
5. Run the CLI: `task run`
6. Clean up: `task clean`

See `Taskfile.yml` for all available tasks and details.

## Contributing

Contributions are welcome! Please open issues or pull requests for bug fixes, new features, or improvements.

## License

MIT License. See [LICENSE](LICENSE) for details.

## Acknowledgements

- [Bubble Tea](https://github.com/charmbracelet/bubbletea) for TUI
- [Lipgloss](https://github.com/charmbracelet/lipgloss) for styling
- Inspired by the needs of multi-assistant power users<|MERGE_RESOLUTION|>--- conflicted
+++ resolved
@@ -1,174 +1,89 @@
-# rulem: AI Assistant Instruction Manager CLI
+# rulem: AI Assistant Instruction Manager
 
-[![Go Report Card](https://goreportcard.com/badge/github.com/yourusername/rulem)](https://goreportcard.com/report/github.com/yourusername/rulem)
-[![GoDoc](https://godoc.org/github.com/yourusername/rulem?status.svg)](https://godoc.org/github.com/yourusername/rulem)
+[![Release](https://img.shields.io/github/v/release/muhammadbassiony/rulem)](https://github.com/muhammadbassiony/rulem/releases)
+[![License](https://img.shields.io/badge/license-MIT-blue.svg)](LICENSE)
 
-rulem is a command-line tool for managing and organizing rule files on your machine. It provides a robust TUI (Terminal User Interface) for browsing, editing, and moving rule files between different environments and formats with ease.
-
-Built with modern Go and terminal UI frameworks, rulem helps developers maintain consistent AI assistant configurations across multiple tools and environments.
+A command-line tool for managing and organizing AI assistant instruction files across different environments and formats. Built with Go and featuring a modern terminal user interface.
 
 ## Table of Contents
 
+- [Motivation & Use Cases](#motivation--use-cases)
 - [Features](#features)
 - [Installation](#installation)
 - [Quick Start](#quick-start)
-- [Usage](#usage)
 - [Configuration](#configuration)
-- [Supported AI Assistants](#supported-ai-assistants)
-- [Local Development](#local-development)
-- [API Reference](#api-reference)
-- [Troubleshooting](#troubleshooting)
+  - [Supported AI Assistants](#supported-ai-assistants)
+- [Development](#development)
+  - [Prerequisites](#prerequisites)
+  - [Common Commands](#common-commands)
+  - [Project Structure](#project-structure)
 - [Contributing](#contributing)
-- [License](#license)
+
+## Motivation & Use Cases
+
+My main motivations for creating `rulem` are:
+- **Inter-Tool/IDE Compatibility**: Easily switch between different AI tools and IDEs such as GitHub Copilot, Cursor, and Claude
+- **Centralized Management**: Store all instruction files in one organized location
+- **Reusability**: Reuse and adapt instructions across multiple projects without duplication, rulem also supports symlinking to keep files up to date as you constantly improve them.
+- **Version Control**: Having a single source of truth for instruction files that can be tracked with version control systems.
+- Experimentation & adpoting more AI powered development
 
 ## Features
 
-- **🖥️ Modern TUI**: Browse and select instruction files with a modern TUI built with Bubble Tea and Lipgloss
-- **🔄 Migration Tools**: Seamlessly migrate files between different AI assistants and formats
-- **📋 File Operations**: Copy or symlink files to target locations with intelligent conflict resolution
-- **✏️ Editor Integration**: Edit instruction files in your preferred terminal editor with automatic validation
-- **✅ Schema Validation**: Validate Markdown files for required structure and schema compliance
-- **🛡️ Safety First**: Prevent accidental overwrites with confirmation prompts and dry-run mode
-- **📁 Flexible Storage**: Supports default and custom storage locations with secure directory management
-- **🔌 Extensible**: Easy to add support for new assistants and formats
-- **🧪 Well Tested**: Comprehensive unit tests for all core logic and UI components
-- **📊 GitHub Integration**: Fetch rule files directly from GitHub repositories and gists
+- Modern terminal user interface built with Bubble Tea
+- Cross-platform support (macOS, Linux, Windows)
+- Secure file operations with validation
+- Copy and symlink support for file management
+- Extensible architecture for new AI assistants
 
 ## Installation
 
-### Via Homebrew (macOS)
-```sh
-# Replace 'yourusername' with actual GitHub username
-brew tap yourusername/rulem
+### Homebrew (macOS)
+```bash
+brew tap muhammadbassiony/rulem
 brew install rulem
 ```
 
-### Via Snap (Linux)
-```sh
+### Snap (Linux)
+```bash
 sudo snap install rulem
 ```
 
-### Download Binary (Alternative)
-Download the latest binary for your platform from [GitHub Releases](https://github.com/yourusername/rulem/releases/latest)
-
-> **Note**: Replace `yourusername` with the actual GitHub username in all URLs above
+### Binary Download
+Download the latest binary from [GitHub Releases](https://github.com/muhammadbassiony/rulem/releases/latest)
 
 ### Build from Source
-If you have Go 1.24+ installed:
-```sh
-git clone https://github.com/yourusername/rulem.git
+```bash
+git clone https://github.com/muhammadbassiony/rulem.git
 cd rulem
 go build -o rulem ./cmd/rulem
 ```
 
-### Verify Installation
-```sh
-rulem --version
-```
-
-<<<<<<< HEAD
-### Prerequisites
-- (Optional) $EDITOR environment variable set for editing files
-=======
 ## Quick Start
 
-1. **Install** rulem using one of the methods below
-2. **Run** the application: `./rulem`
-3. **Complete setup** wizard on first run (choose your storage directory)
-4. **Start managing** your AI assistant rule files!
->>>>>>> 14039ce4
+1. **First Run**: Launch rulem and complete the setup wizard
+   ```bash
+   rulem
+   ```
 
-## Usage
+2. **Save Instructions**: Store your instruction files in the central repository
+   - Navigate to "Save rules file"
+   - Select your instruction file
+   - Choose the appropriate AI assistant type
 
-### Basic Usage
+3. **Import to Project**: Apply instructions to a new project
+   - Navigate to "Import rules (Copy)"
+   - Select the instruction file
+   - Choose copy or symlink mode
 
-```sh
-./rulem
-```
+4. **Configure Settings**: Customize storage locations and preferences
+   - Navigate to "Update settings"
+   - Modify configuration as needed
 
-### Interactive Navigation
-
-- **↑/↓ or j/k**: Navigate the file viewer
-- **Enter**: Select menu item or confirm action
-- **Space**: Select/deselect files for migration
-- **/**: Filter menu items by typing
-- **q**: Quit from main menu
-- **Esc**: Go back or cancel current operation
-- **Ctrl+C**: Force quit
-
-### Main Menu Options
-
-1. **💾 Save rules file**: Save a rules file from current directory to the central rules repository
-2. **📄 Import rules (Copy)**: Import a rule file from the central repository to current directory
-3. **⬇️ Fetch rules from Github**: Download a new rules file from a GitHub repository or gist
-4. **⚙️ Update settings**: Modify your Rulem configuration settings
-
-### Example Workflow
-
-```bash
-# 1. Save current directory's rules to repository
-./rulem
-# Navigate to "💾 Save rules file" and select your rule file
-
-# 2. Switch to a different project
-cd /path/to/other/project
-
-# 3. Import rules for a different AI assistant
-./rulem
-# Navigate to "📄 Import rules (Copy)"
-# Select the rule file you want to import
-# Choose your target AI assistant (e.g., Cursor, GitHub Copilot)
-# Select copy or symlink mode
-```
-
-### Advanced Usage
-
-#### Custom Storage Directory
-
-```bash
-# Use a custom storage directory
-export RULEM_CONFIG_PATH="/custom/path/config.yaml"
-./rulem
-```
-
-#### Editor Integration
-
-Set your preferred editor:
-
-```bash
-export EDITOR="code --wait"  # VS Code
-# or
-export EDITOR="vim"
-# or
-export EDITOR="nano"
-```
-
-The editor will be used when you need to modify rule files during the migration process.
 
 ## Configuration
 
-- Configuration is stored in YAML (default: `~/.config/rulem/config.yaml`)
-- Set or update storage locations for rule files
-- Supports both default and custom locations for each assistant
-
-## Supported AI Assistants
-
-- GitHub Copilot
-- Cursor
-- Claude
-- Gemini-CLI
-- Opencode
-- (Easily extensible for more)
-
-## API Reference
-
-### Configuration
-
-rulem stores configuration in YAML format at:
-- **Linux/macOS**: `~/.config/rulem/config.yaml`
-- **Windows**: `%APPDATA%\rulem\config.yaml`
-
-Example configuration:
+Configuration is stored in `~/.config/rulem/config.yaml`:
 
 ```yaml
 storage_dir: "/Users/username/.rulem"
@@ -176,120 +91,51 @@
 init_time: 1640995200
 ```
 
-### Environment Variables
+for now it only contains the location of the storage directory, but more settings will be added in the future.
 
-| Variable | Description | Default |
-|----------|-------------|---------|
-| `RULEM_CONFIG_PATH` | Override default config file path | Platform-specific |
-| `EDITOR` | Terminal editor for file editing | `nano` or system default |
+### Supported AI Assistants
 
-### Exit Codes
+- GitHub Copilot (both general and custom instructions)
+- Cursor
+- Claude code
+- Gemini CLI
+- Opencode
 
-- `0`: Success
-- `1`: General error (setup failed, config error, etc.)
-
-## Troubleshooting
-
-### Common Issues
-
-#### "No configuration found" Error
-
-**Problem**: rulem exits with "no configuration found, first-time setup required"
-
-**Solution**: Run `./rulem` and complete the setup wizard, or manually create a config file.
-
-#### Permission Denied
-
-**Problem**: Unable to create storage directory or access files
-
-**Solution**:
-```bash
-# Fix permissions on storage directory
-chmod 755 ~/.rulem
-# Or choose a different storage location in settings
-```
-
-#### Terminal Display Issues
-
-**Problem**: TUI doesn't render correctly or shows garbled text
-
-**Solution**:
-- Ensure your terminal supports Unicode and 256 colors
-- Try a different terminal (iTerm2, Alacritty, etc.)
-- Check that `TERM` environment variable is set correctly
-
-#### Editor Not Found
-
-**Problem**: "Editor not found" when trying to edit files
-
-**Solution**:
-```bash
-# Set your preferred editor
-export EDITOR="code --wait"  # VS Code
-export EDITOR="vim"          # Vim
-export EDITOR="nano"         # Nano
-```
-
-### Getting Help
-
-1. **Check logs**: Enable debug logging by setting `RUST_LOG=debug`
-2. **View config**: Check `~/.config/rulem/config.yaml` for configuration issues
-3. **Test with defaults**: Try running with default settings to isolate problems
-4. **Report issues**: [Open an issue](https://github.com/yourusername/rulem/issues) with:
-   - Your operating system and terminal
-   - rulem version (`./rulem --version`)
-   - Steps to reproduce the issue
-   - Error messages and logs
-
-### Performance Issues
-
-- **Slow startup**: Check storage directory size and disk performance
-- **UI lag**: Ensure terminal window isn't too large (try resizing smaller)
-- **Memory usage**: Monitor with `top` or Activity Monitor during operation
-
-## Local Development
-
-This project uses [Taskfile](https://taskfile.dev/) for common development workflows. Taskfile provides a simple, cross-platform way to run build, test, lint, and other commands without Make.
+## Development
 
 ### Prerequisites
-- [Go 1.21+](https://go.dev/doc/install)
-- [Task](https://taskfile.dev/installation/) (install with `brew install go-task/tap/go-task` or see Taskfile docs)
+- Go 1.24+
+- [Task](https://taskfile.dev/) (optional, for development tasks)
 
 ### Common Commands
 
-All commands below are run from the project root:
+```bash
+# Development workflow
+go mod tidy          # Install dependencies
+go build ./cmd/rulem # Build binary
+go test ./...        # Run tests
+go run ./cmd/rulem   # Run from source
 
-| Command                | Description                                 |
-|------------------------|---------------------------------------------|
-| `task build`           | Build the rulem CLI binary                  |
-| `task run`             | Run the CLI interactively                   |
-| `task test`            | Run all unit tests                          |
-| `task lint`            | Lint the codebase with golangci-lint        |
-| `task tidy`            | Clean up go.mod and go.sum                  |
-| `task clean`           | Remove built binaries and temp files        |
-| `task dev`             | Build, lint, and test in sequence           |
+# With Task (recommended)
+task build           # Build binary
+task test            # Run tests
+task lint            # Run linters
+```
 
-#### Example Workflow
+### Project Structure
 
-1. Install dependencies: `go mod tidy`
-2. Build the CLI: `task build`
-3. Run tests: `task test`
-4. Lint the code: `task lint`
-5. Run the CLI: `task run`
-6. Clean up: `task clean`
-
-See `Taskfile.yml` for all available tasks and details.
+```
+rulem/
+├── cmd/rulem/           # CLI entry point
+├── internal/
+│   ├── config/         # Configuration management
+│   ├── filemanager/    # File operations
+│   ├── logging/        # Logging system
+│   └── tui/            # Terminal UI components
+├── pkg/fileops/        # Core file operations
+└── tasks/              # Development documentation
+```
 
 ## Contributing
 
-Contributions are welcome! Please open issues or pull requests for bug fixes, new features, or improvements.
-
-## License
-
-MIT License. See [LICENSE](LICENSE) for details.
-
-## Acknowledgements
-
-- [Bubble Tea](https://github.com/charmbracelet/bubbletea) for TUI
-- [Lipgloss](https://github.com/charmbracelet/lipgloss) for styling
-- Inspired by the needs of multi-assistant power users+Contributions are welcome! Please feel free to submit a Pull Request. For major changes, please open an issue first to discuss what you would like to change.